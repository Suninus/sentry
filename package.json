{
  "name": "Sentry",
  "version": "0.0.0",
  "repository": {
    "type": "git",
    "url": "git://github.com/getsentry/sentry.git"
  },
  "dependencies": {
<<<<<<< HEAD
    "bower": "~1.2.7",
    "chai": "1.7.x",
    "jshint": "~2.5.0",
    "lockfile": "~0.4.2",
    "less": "1.3.3",
    "mocha": "1.9.x",
    "mocha-phantomjs": "3.0.x",
    "originate": "~0.1.5",
    "phantomjs": "1.9.x",
    "request": "~2.33.0",
    "uglify-js": "2.2.4"
  },
  "private": true,
  "APIMethod": "stub",
  "proxyURL": "http://localhost:8000",
  "scripts": {
    "start": "grunt server",
    "build": "grunt build:debug",
    "test": "grunt test:ci",
    "postinstall": "bower install"
  }
=======
    "less": "~1.3.3",
    "phantomjs": "1.9.x",
    "chai": "1.7.x",
    "mocha": "1.9.x",
    "mocha-phantomjs": "3.0.x",
    "jshint": "~2.5.0",
    "uglify-js": "2.2.4"
  },
  "private": true
>>>>>>> 040c2e4f
}<|MERGE_RESOLUTION|>--- conflicted
+++ resolved
@@ -6,17 +6,13 @@
     "url": "git://github.com/getsentry/sentry.git"
   },
   "dependencies": {
-<<<<<<< HEAD
     "bower": "~1.2.7",
     "chai": "1.7.x",
     "jshint": "~2.5.0",
-    "lockfile": "~0.4.2",
     "less": "1.3.3",
     "mocha": "1.9.x",
     "mocha-phantomjs": "3.0.x",
-    "originate": "~0.1.5",
     "phantomjs": "1.9.x",
-    "request": "~2.33.0",
     "uglify-js": "2.2.4"
   },
   "private": true,
@@ -28,15 +24,4 @@
     "test": "grunt test:ci",
     "postinstall": "bower install"
   }
-=======
-    "less": "~1.3.3",
-    "phantomjs": "1.9.x",
-    "chai": "1.7.x",
-    "mocha": "1.9.x",
-    "mocha-phantomjs": "3.0.x",
-    "jshint": "~2.5.0",
-    "uglify-js": "2.2.4"
-  },
-  "private": true
->>>>>>> 040c2e4f
 }