{% extends "sentry/projects/manage.html" %}

{% load crispy_forms_tags %}
{% load i18n %}
{% load sentry_helpers %}

{% block title %}{% trans "Manage Tags" %} | {{ block.super }}{% endblock %}

{% block inner %}
<<<<<<< HEAD
    <h3>{% trans "Manage Tags" %}</h3>
    {% if form %}
        <p>{% blocktrans %}Each event in Sentry may be annotated with various tags (key and value pairs). For more information on how send additional tags, see your client's documentation.{% endblocktrans %}</p>
        <form action="." method="post">
            {% csrf_token %}
            {{ form|as_crispy_errors }}

            <div class="row">
                <div class="col-xs-6">
                    <h4>{% trans "Stream Filters" %}</h4>
                    <p><small>{% blocktrans %}Filters allow you to do limited searching on the stream view based on a tag's value. They are selectable via the sidebar on the stream.{% endblocktrans %}</small></p>
                    {{ form.filters|as_crispy_field }}
                </div>
                <div class="col-xs-6">
                    <h4>{% trans "Stream Annotations" %}</h4>
                    <p><small>{% blocktrans %}Annotations display the total number of unique values that have been seen for an event. They are rendered on the stream with each individual event.{% endblocktrans %}</small></p>
                    {{ form.annotations|as_crispy_field }}
                </div>
            </div>

            <div class="form-actions" style="margin-top: 10px;">
                <button type="submit" class="btn btn-primary btn-lg">{% trans "Save Changes" %}</button>
            </div>
        </form>
    {% else %}
        <p>{% trans "We have not yet recorded any tags for this project." %}</p>
    {% endif %}
{% endblock %}
=======
  <div class="page-header">
    <h2>{% trans "Manage Tags" %}</h2>
  </div>
  {% if tag_list %}
    <p>{% blocktrans %}Each event in Sentry may be annotated with various tags (key and value pairs). For more information on how send additional tags, see your client's documentation.{% endblocktrans %}</p>
    <form action="" method="post">
      {% csrf_token %}
      {{ form|as_crispy_errors }}

      <table class="table table-striped tag-list">
        <thead>
          <tr>
            <th>&nbsp;</th>
            <th style="width:80px;text-align:center">
              Show in<br />
              <abbr class="tip" title="{% blocktrans %}Filters allow you to do limited searching on the stream view based on a tag's value. They are selectable via the sidebar on the stream.{% endblocktrans %}">
                Filters
              </abbr>
            </th>
            <th style="width:80px;text-align:center">
              Show in<br />
              <abbr class="tip" title="{% blocktrans %}Annotations display the total number of unique values that have been seen for an event. They are rendered on the stream with each individual event.{% endblocktrans %}">
                Annotations
              </abbr>
            <th style="width:20px">&nbsp;</th>
          </tr>
        </thead>
        <tbody>
        {% for tag in tag_list %}
          <tr data-tagkey="{{ tag.key }}">
            <td>
              <h4>{{ tag.get_label }}</h4>
              <small>{{ tag.values_seen|small_count }} unique value(s)</small>
            </td>
            <td style="text-align:center">
              <input type="checkbox" name="filters" value="{{ tag.key }}"
                     {% if tag.key in enabled_filters %} checked="checked"{% endif %} />
            </td>
            <td style="text-align:center">
                <input type="checkbox" name="annotations" value="{{ tag.key }}"
                     {% if tag.key in enabled_annotations %} checked="checked"{% endif %} />
            </td>
            <td>
              <a href="javascript:void(0)"
                 onclick="removeTagKey({{ tag.key|to_json }})"><span class="icon icon-remove"></span></a>
            </td>
          </tr>
        {% endfor %}
      </table>

      <fieldset class="form-actions">
        <button type="submit" name="op" value="save" class="btn btn-primary">{% trans "Save Changes" %}</button>
      </fieldset>
    </form>
  {% else %}
    <p>{% trans "We have not yet recorded any tags for this project." %}</p>
  {% endif %}

  <script>
  var removeTagKey = function(keyName) {
    if (!confirm('Are you sure you wish to delete all data for this tag?')) {
      return;
    }

    $.ajax({
      url: '/api/0/projects/{{ project.id }}/tags/' + keyName + '/',
      method: 'DELETE',
    });
    $('.tag-list tr').each(function(_, el){
      var $el = $(el);
      if ($el.attr('data-tagkey') == keyName) {
        $el.remove();
      }
    });
  };
  </script>
{% endblock %}
>>>>>>> e2df6988
<|MERGE_RESOLUTION|>--- conflicted
+++ resolved
@@ -7,36 +7,6 @@
 {% block title %}{% trans "Manage Tags" %} | {{ block.super }}{% endblock %}
 
 {% block inner %}
-<<<<<<< HEAD
-    <h3>{% trans "Manage Tags" %}</h3>
-    {% if form %}
-        <p>{% blocktrans %}Each event in Sentry may be annotated with various tags (key and value pairs). For more information on how send additional tags, see your client's documentation.{% endblocktrans %}</p>
-        <form action="." method="post">
-            {% csrf_token %}
-            {{ form|as_crispy_errors }}
-
-            <div class="row">
-                <div class="col-xs-6">
-                    <h4>{% trans "Stream Filters" %}</h4>
-                    <p><small>{% blocktrans %}Filters allow you to do limited searching on the stream view based on a tag's value. They are selectable via the sidebar on the stream.{% endblocktrans %}</small></p>
-                    {{ form.filters|as_crispy_field }}
-                </div>
-                <div class="col-xs-6">
-                    <h4>{% trans "Stream Annotations" %}</h4>
-                    <p><small>{% blocktrans %}Annotations display the total number of unique values that have been seen for an event. They are rendered on the stream with each individual event.{% endblocktrans %}</small></p>
-                    {{ form.annotations|as_crispy_field }}
-                </div>
-            </div>
-
-            <div class="form-actions" style="margin-top: 10px;">
-                <button type="submit" class="btn btn-primary btn-lg">{% trans "Save Changes" %}</button>
-            </div>
-        </form>
-    {% else %}
-        <p>{% trans "We have not yet recorded any tags for this project." %}</p>
-    {% endif %}
-{% endblock %}
-=======
   <div class="page-header">
     <h2>{% trans "Manage Tags" %}</h2>
   </div>
@@ -113,5 +83,4 @@
     });
   };
   </script>
-{% endblock %}
->>>>>>> e2df6988
+{% endblock %}