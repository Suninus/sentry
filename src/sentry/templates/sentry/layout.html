{% load i18n %}
{% load sentry_api %}
{% load sentry_dsn %}
{% load sentry_features %}
{% load sentry_helpers %}
{% load sentry_permissions %}
<<<<<<< HEAD

=======
{% load sentry_status %}
>>>>>>> 5c83435d
{% get_sentry_version %}

<!DOCTYPE html>
<html lang="en">
<head>
  <meta http-equiv="content-type" content="text/html; charset=utf-8">
  <meta name="robots" content="NONE,NOARCHIVE">
  <meta name="viewport" content="width=device-width, initial-scale=1">

  <link href="{% url 'sentry-media' "sentry" "images/favicon.ico" %}" rel="shortcut icon" type="image/png"/>

  {% block css %}
  <link href="{% url 'sentry-media' "sentry" "dist/sentry.css" %}" rel="stylesheet"/>
  <link href="{% url 'sentry-media' 'sentry' 'vendor/platformicons/platformicons/platformicons.css' %}" type="text/css" rel="stylesheet">
  {% endblock %}

  <title>{% block title %}Sentry{% endblock %}</title>

  <!--[if lt IE 9]>
  <script type="text/javascript" src="{% url 'sentry-media' "sentry" "scripts/lib/html5shiv.js" %}"></script>
  <![endif]-->
  {% block scripts %}
  <script src="{% url 'sentry-media' "sentry" "dist/vendor.js" %}"></script>
  <script src="{% url 'sentry-media' "sentry" "dist/app.js" %}"></script>

  <script>
    (function(){
      for (var n in window.exports) {
        window[n] = window.exports[n];
      }
      window.$ = window.jQuery;

      window.moment.locale({{ request.LANGUAGE_CODE|to_json|safe }});
    }());
  </script>

  {% include "sentry/includes/ravenjs.html" %}
  {% endblock %}

  {% block meta %}
  {% endblock %}
</head>

<body class="{% block wrapperclass %}{% endblock %}">
  {% block body %}
  <div class="app">
    {% block header %}
    <header>
      <div class="container">
        {% if request.user.is_authenticated %}
        {% block account_nav %}
        <div class="pull-right">
          <div class="dropdown">
            <a class="dropdown-toggle" data-toggle="dropdown">
              <span>
                <img src="{% gravatar_url user.email size 72 %}" class="avatar">
              </span>
              <i class="icon-arrow-down"></i>
            </a>
            <ul class="dropdown-menu dropdown-menu-right">
              <li><a href="{% url 'sentry-account-settings' %}">{% trans "Account" %}</a></li>
              <li><a href="{% url 'sentry-logout' %}">{% trans "Sign out" %}</a></li>
            </ul>
          </div>
        </div>
        {% endblock %}
        {% endif %}

        {% block logo %}
        <a href="/" class="logo"><span class="icon-sentry-logo"></span></a>
        {% endblock %}

        {% if not SINGLE_ORGANIZATION and request.user.is_authenticated and organization %}
        {% block org_selector %}
        <div class="org-selector pull-right">
          <div class="dropdown">
            <a class="dropdown-toggle" data-toggle="dropdown">
              {{ organization.name }}
              <i class="icon-arrow-down"></i>
            </a>
            <ul class="dropdown-menu dropdown-menu-right">
              {% for org in request.user|list_organizations %}
                <li><a href="{% url 'sentry-organization-home' org.slug %}">{{ org.name }}</a></li>
              {% endfor %}
              {% feature organizations:create %}
                <li class="divider"></li>
                <li><a href="{% url 'sentry-create-organization' %}">New Organization</a></li>
              {% endfeature %}
            </ul>
          </div>
        </div>
        {% endblock %}
        {% endif %}
        <ul class="global-nav pull-right">
          {% block global_nav %}
          <li><a href="https://docs.getsentry.com">{% trans "Docs" %}</a></li>
          {% endblock %}
        </ul>
      </div>
    </header>
    {% endblock %}

    {% if organization and request.user.is_authenticated %}
    {% block breadcrumb_outer %}
    <div class="sub-header">
      <div class="container">
        <div class="pull-right">
          {% block header_action %}{% endblock %}
        </div>
        <ul class="breadcrumb">
          {% block breadcrumb_inner %}
          <li>
            <a href="{% url 'sentry-organization-home' organization.slug %}">{{ organization.name }}</a>
          </li>
          {% if project %}
          <li class="dropdown project-dropdown">
            <span>{{ project.team.name }} / {{ project.name }}</span>
            <a class="dropdown-toggle" data-toggle="dropdown"
                href="{% url 'sentry-stream' project.organization.slug project.slug %}">
              <i class="icon-arrow-down"></i>
            </a>
            <ul class="dropdown-menu">
              <li class="project-filter" key="_filter">
                <input type="text" placeholder="Filter projects"
                       ref="filter" />
              </li>
              {% for n_team, n_project_list in TEAM_LIST %}
                <li class="team-name">{{ team.name }}</li>
                {% for n_project in n_project_list %}
                  <li><a href="{% url 'sentry-stream' organization.slug n_project.slug %}">{{ n_project.name }}</a></li>
                {% endfor %}
              {% endfor %}
              <li class="new-project" key="_new-project">
                <a class="btn btn-primary"
                   href="{% url 'sentry-create-project' organization.slug %}">
                  <span class="icon-plus" /> Create Project
                </a>
              </li>
            </ul>
          </li>
          {% endif %}
          {% endblock %}
        </ul>
      </div>
    </div>
    {% endblock %}
    {% endif %}

    {% block alerts %}
    {% include "sentry/partial/alerts.html" %}
    {% endblock %}

    <div class="container">
      {% block above_content %}{% endblock %}
      <div class="content">
        {% block content_before %}
        {% endblock %}
        {% block content %}
        <div class="row" id="blk_content">
          <div class="col-md-2">
            {% block sidebar %}
            {% endblock %}
          </div>
          <div class="col-md-10" id="blk_main">
            {% block main %}
            {% endblock %}
          </div>
        </div>
        {% endblock %}
<<<<<<< HEAD
=======
        <section id="content" class="{% block bodyclass %}with-sidebar{% endblock %}">
            <div class="container">
                {% block above_content %}{% endblock %}

                {% if request.user.is_superuser %}
                    {% show_system_status %}
                {% endif %}

                {% block alerts %}
                    {% include "sentry/partial/alerts.html" %}
                {% endblock %}

                <div class="content">
                    {% block content_before %}
                    {% endblock %}

                    {% block content %}
                        <div class="main">
                            {% block main %}
                            {% endblock %}
                        </div>
>>>>>>> 5c83435d

        {% block content_after %}
        {% endblock %}
     </div>
    </div>
    <footer>
      <div class="container">
        {% block footer %}
        <div class="pull-right">
          {% if request.user.is_staff %}
          <a href="{% url 'sentry-admin-status' %}">{% trans "Admin" %}</a>
          {% endif %}
          {% block support_link %}{% endblock %}
          <a href="https://docs.getsentry.com">{% trans "Docs" %}</a>
          <a href="https://github.com/getsentry/sentry">{% trans "Contribute" %}</a>
        </div>
        <div class="version pull-left">Sentry {{ sentry_version.current }} {% if sentry_version.update_available %}<a href="#" title="You're running an old version of Sentry, did you know {{ sentry_version.latest }} is available?" class="tip icon-circle-arrow-up">&nbsp;</a>{% endif %}</div>
        <a href="/" class="icon-sentry-logo"></a>
        {% endblock %}
      </div>
    </footer>

    <div class="welcome-modal modal fade in" style="display: none">
      <div class="modal-dialog">
        <div class="modal-content">
          <button type="button" class="close" data-dismiss="modal" aria-label="Close"><span aria-hidden="true">&times;</span></button>
          <div class="modal-body">
            <div class="welcome-slides">
              <div class="slide">
                <div class="container">
                  <h1>Welcome to Sentry</h1>
                  <p>Hell yeah! Bout damn time we got this shit poppin'.</p>
                  <p>
                    <a class="btn btn-default " href="#">Installation Instructions</a>
                    <a class="btn btn-primary " href="#">Start Overview</a>
                  </p>
                  <div class="screenshot fadeInUp" data-animate></div>
                </div>
              </div>
              <div class="slide">
                <div class="row">
                  <div class="col-md-5 fadeIn" data-animate>
                    <h3>Teach Sentry about your business.</h3>
                    <p>Tag users, servers, shopping cart totals, or whatever is important to you.</p>
                    <p><a class="btn btn-primary" href="#">Learn more about Tagging</a></p>
                  </div>
                  <div class="col-md-7">
                    <div class="screenshot">
                      <div class="loupe zoomIn" data-animate></div>
                    </div>
                  </div>
                </div>
              </div>
              <div class="slide">
                <div class="row">
                  <div class="col-md-7 chat-column">
                    <ul class="chat fadeInUp" data-animate>
                      <li class="chat-message">
                        <div class="chat-avatar"></div>
                        <h5>Sentry <time>8:02pm</time></h5>
                        <div class="chat-body">Regression on <a>Sentry Chef</a></div>
                        <blockquote>
                          <strong>'dict' object has no attribute 'startswith'</strong>
                          sentry.interfaces.stacktrace in is_unhashable_function
                        </blockquote>
                      </li>
                      <li class="chat-message">
                        <div class="chat-avatar"></div>
                        <h5>Sentry <time>8:02pm</time></h5>
                        <div class="chat-body">Regression on <a>Sentry Backend</a></div>
                        <blockquote>
                          <strong>Error processing 'send_webhook' on 'WebHooksPlugin':</strong>
                          six in reraise
                        </blockquote>
                      </li>
                      <li class="chat-message">
                        <div class="chat-avatar"></div>
                        <h5>Sentry <time>8:05pm</time></h5>
                        <div class="chat-body">Regression on <a>Sentry Chef</a></div>
                        <blockquote>
                          <strong>'dict' object has no attribute 'startswith'</strong>
                          sentry.interfaces.stacktrace in is_unhashable_function
                        </blockquote>
                      </li>
                      <li class="chat-message">
                        <div class="chat-avatar">
                          <img src="https://avatars3.githubusercontent.com/u/23610?v=3">
                        </div>
                        <h5>David <time>8:05pm</time></h5>
                        <div class="chat-body">Oh fuck</div>
                      </li>
                    </ul>
                  </div>
                  <div class="col-md-5">
                    <h3>Take us to work.</h3>
                    <p>Get notified of events in Slack, HipChat, Campfire, IRC, and more &mdash; in realtime.</p>
                    <p><a class="btn btn-primary" href="#">Learn more about Integrations</a></p>
                  </div>
                </div>
                <div class="mask"></div>
              </div>
              <div class="slide">
                <div class="row">
                  <div class="col-md-5">
                    <h3>Built for your workflow.</h3>
                    <p>Create issues in GitHub, Trello, Jira, Redmine, and others right from Sentry.</p>
                    <p><a class="btn btn-primary" href="#">Learn more about Issue Tracking</a></p>
                  </div>
                  <div class="col-md-7">
                    <div class="screenshot"></div>
                  </div>
                </div>
              </div>
            </div>
          </div>
          <div class="modal-footer">
            <div class="row">
              <div class="col-md-2">
                <a href="#" class="btn btn-default btn-sm prev slide-show-prev"><span class="icon-arrow-left"></span></a>
              </div>
              <div class="col-md-8">
                <ul class="dot-nav"></ul>
              </div>
              <div class="col-md-2">
                <a href="#" class="btn btn-default btn-sm next slide-show-next"><span class="icon-arrow-right"></span></a>
              </div>
            </div>
          </div>
        </div>
      </div>
    </div>
    <script type="text/javascript">
    $(function() {
      // This is duplicated from <ProjectSelector>
      $('.project-dropdown').on('shown.bs.dropdown', function(event){
        $(event.target).find('input[type=text]').focus();
      });
    });
    $(function() {

      var slideShow = function() {

        var slideWidth = $(".slide").width();
        var numSlides = 0;
        var currentSlide;

        // Find all slides

        $(".slide").each(function(i) {
          numSlides++;

          var slide = i + 1;
          var isActive;

          if ($(this).hasClass("active")) {
            isActive = true;
            currentSlide = slide;
          }

          $(this).addClass("slide-" + slide );

          // Build dot nav

          $(".dot-nav").append('<li class="'+ (isActive ? "active" : "") + '"><a href="#" class="show-slide" data-show-slide="'+ slide +'"></a></li>')
        });

        // Input handlers

        $(".show-slide").click(function() {
          showSlide($(this).attr("data-show-slide"));
        });

        $(".close").click(function() {
          $(".welcome-modal").fadeOut();
        });

        $(".slide-show-next").click(function() {
          if (currentSlide + 1 <= numSlides) {
            showSlide(currentSlide + 1);
          } else {
            showSlide(1);
          }
        });

        $(".slide-show-prev").click(function() {
          if (currentSlide - 1 != 0) {
            showSlide(currentSlide - 1);
          } else {
            showSlide(numSlides);
          }
        });

        this.showSlide = function(location) {
          currentSlide = location;

          // Clear active items
          $(".slide").removeClass("active");
          $(".dot-nav li").removeClass("active");

          // Set new active items

          $(".dot-nav li a[data-show-slide="+ location +"]").parent("li").addClass("active");
          $(".slide-" + location).addClass("active");

          // Use margin to show slide

          $(".welcome-slides").css("margin-left", -(slideWidth * location) + slideWidth);

          // Animate shit

          $(".slide-" + location + " [data-animate]").addClass("animated");
        }

        showSlide(1);
      }

      $( "body" ).keypress(function( event ) {
        if ( event.which == 96 ) {
           event.preventDefault();
           $(".welcome-modal").fadeIn();
        }
      });

      slideShow();
    });

    </script>
    {% endblock %}
  </div>
  {% block scripts_bottom %}{% endblock %}
</body>
</html><|MERGE_RESOLUTION|>--- conflicted
+++ resolved
@@ -4,11 +4,8 @@
 {% load sentry_features %}
 {% load sentry_helpers %}
 {% load sentry_permissions %}
-<<<<<<< HEAD
-
-=======
+
 {% load sentry_status %}
->>>>>>> 5c83435d
 {% get_sentry_version %}
 
 <!DOCTYPE html>
@@ -157,6 +154,10 @@
     {% endblock %}
     {% endif %}
 
+    {% if request.user.is_superuser %}
+        {% show_system_status %}
+    {% endif %}
+
     {% block alerts %}
     {% include "sentry/partial/alerts.html" %}
     {% endblock %}
@@ -178,30 +179,6 @@
           </div>
         </div>
         {% endblock %}
-<<<<<<< HEAD
-=======
-        <section id="content" class="{% block bodyclass %}with-sidebar{% endblock %}">
-            <div class="container">
-                {% block above_content %}{% endblock %}
-
-                {% if request.user.is_superuser %}
-                    {% show_system_status %}
-                {% endif %}
-
-                {% block alerts %}
-                    {% include "sentry/partial/alerts.html" %}
-                {% endblock %}
-
-                <div class="content">
-                    {% block content_before %}
-                    {% endblock %}
-
-                    {% block content %}
-                        <div class="main">
-                            {% block main %}
-                            {% endblock %}
-                        </div>
->>>>>>> 5c83435d
 
         {% block content_after %}
         {% endblock %}
